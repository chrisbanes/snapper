/*
 * Copyright 2021 Chris Banes
 *
 * Licensed under the Apache License, Version 2.0 (the "License");
 * you may not use this file except in compliance with the License.
 * You may obtain a copy of the License at
 *
 *      https://www.apache.org/licenses/LICENSE-2.0
 *
 * Unless required by applicable law or agreed to in writing, software
 * distributed under the License is distributed on an "AS IS" BASIS,
 * WITHOUT WARRANTIES OR CONDITIONS OF ANY KIND, either express or implied.
 * See the License for the specific language governing permissions and
 * limitations under the License.
 */

@file:Suppress("NOTHING_TO_INLINE")

package dev.chrisbanes.snapper

import androidx.annotation.Px
import androidx.compose.animation.core.AnimationScope
import androidx.compose.animation.core.AnimationSpec
import androidx.compose.animation.core.AnimationState
import androidx.compose.animation.core.AnimationVector1D
import androidx.compose.animation.core.DecayAnimationSpec
import androidx.compose.animation.core.animateDecay
import androidx.compose.animation.core.animateTo
import androidx.compose.animation.core.calculateTargetValue
import androidx.compose.animation.core.spring
import androidx.compose.animation.rememberSplineBasedDecay
import androidx.compose.foundation.gestures.FlingBehavior
import androidx.compose.foundation.gestures.ScrollScope
import androidx.compose.foundation.lazy.LazyListState
import androidx.compose.runtime.Composable
import androidx.compose.runtime.getValue
import androidx.compose.runtime.mutableStateOf
import androidx.compose.runtime.remember
import androidx.compose.runtime.setValue
import io.github.aakira.napier.DebugAntilog
import io.github.aakira.napier.Napier
import kotlin.math.abs
import kotlin.math.absoluteValue
import kotlin.math.truncate

private const val DebugLog = false

@RequiresOptIn(message = "Snapper is experimental. The API may be changed in the future.")
@Retention(AnnotationRetention.BINARY)
annotation class ExperimentalSnapperApi

/**
 * Default values used for [SnapperFlingBehavior] & [rememberSnapperFlingBehavior].
 */
@ExperimentalSnapperApi
object SnapperFlingBehaviorDefaults {
    /**
     * [AnimationSpec] used as the default value for the `snapAnimationSpec` parameter on
     * [rememberSnapperFlingBehavior] and [SnapperFlingBehavior].
     */
    val SpringAnimationSpec: AnimationSpec<Float> = spring(stiffness = 400f)

    /**
     * The default implementation for the `maximumFlingDistance` parameter of
     * [rememberSnapperFlingBehavior] and [SnapperFlingBehavior], which does not limit
     * the fling distance.
     */
    val MaximumFlingDistance: (SnapFlingLayout) -> Int = { Int.MAX_VALUE }
}

/**
 * Create and remember a snapping [FlingBehavior] to be used with [LazyListState].
 *
 * @param lazyListState The [LazyListState] to update.
 * @param decayAnimationSpec The decay animation spec to use for decayed flings.
 * @param springAnimationSpec The animation spec to use when snapping.
 * @param snapOffsetForItem Block which returns which offset the given item should 'snap' to.
 * See [SnapOffsets] for provided values.
 * @param maximumFlingDistance Block which returns the maximum fling distance in pixels.
 * The returned value should be >= 0.
 * @param endContentPadding The amount of content padding on the end edge of the lazy list
 * in pixels (end/bottom depending on the scrolling direction).
 */
@ExperimentalSnapperApi
@Composable
fun rememberSnapperFlingBehavior(
    lazyListState: LazyListState,
    decayAnimationSpec: DecayAnimationSpec<Float> = rememberSplineBasedDecay(),
    springAnimationSpec: AnimationSpec<Float> = SnapperFlingBehaviorDefaults.SpringAnimationSpec,
    snapOffsetForItem: (layout: SnapFlingLayout, index: Int) -> Int = SnapOffsets.Center,
    maximumFlingDistance: (SnapFlingLayout) -> Int = SnapperFlingBehaviorDefaults.MaximumFlingDistance,
    @Px endContentPadding: Int = 0,
): SnapperFlingBehavior = remember(
    lazyListState,
    decayAnimationSpec,
    springAnimationSpec,
    snapOffsetForItem,
    maximumFlingDistance,
    endContentPadding,
) {
    SnapperFlingBehavior(
        layout = LazyListSnapFlingLayout(
            lazyListState = lazyListState,
            endContentPadding = endContentPadding,
            snapOffsetForItem = snapOffsetForItem,
        ),
        decayAnimationSpec = decayAnimationSpec,
        springAnimationSpec = springAnimationSpec,
        maximumFlingDistance = maximumFlingDistance,
    )
}

/**
 * Contains a number of values which can be used for the `snapOffsetForItem` parameter on
 * [rememberSnapperFlingBehavior] and [SnapperFlingBehavior].
 */
@Suppress("unused") // public vals which aren't used in the project
object SnapOffsets {
    /**
     * Snap offset which results in the start edge of the item, snapping to the start scrolling
     * edge of the lazy list.
     */
    val Start: (SnapFlingLayout, Int) -> Int = { _, _ -> 0 }

    /**
     * Snap offset which results in the item snapping in the center of the scrolling viewport
     * of the lazy list.
     */
    val Center: (SnapFlingLayout, Int) -> Int = { layout, index ->
        (layout.layoutSize - layout.sizeForItem(index)) / 2
    }

    /**
     * Snap offset which results in the end edge of the item, snapping to the end scrolling
     * edge of the lazy list.
     */
    val End: (SnapFlingLayout, Int) -> Int = { layout, index ->
        layout.layoutSize - layout.sizeForItem(index)
    }
}

/**
 * A snapping [FlingBehavior] for [LazyListState]. Typically this would be created
 * via [rememberSnapperFlingBehavior].
 *
 * Note: the default parameter value for [decayAnimationSpec] is different to the value used in
 * [rememberSnapperFlingBehavior], due to not being able to access composable functions.
 *
 * @param lazyListState The [LazyListState] to update.
 * @param decayAnimationSpec The decay animation spec to use for decayed flings.
 * @param springAnimationSpec The animation spec to use when snapping.
 * @param maximumFlingDistance Block which returns the maximum fling distance in pixels.
 * The returned value should be >= 0.
 */
@ExperimentalSnapperApi
class SnapperFlingBehavior(
    private val layout: SnapFlingLayout,
    private val decayAnimationSpec: DecayAnimationSpec<Float>,
    private val springAnimationSpec: AnimationSpec<Float> = SnapperFlingBehaviorDefaults.SpringAnimationSpec,
    private val maximumFlingDistance: (SnapFlingLayout) -> Int = SnapperFlingBehaviorDefaults.MaximumFlingDistance,
) : FlingBehavior {
    /**
     * The target item index for any on-going animations.
     */
    var animationTarget: Int? by mutableStateOf(null)
        private set

    override suspend fun ScrollScope.performFling(
        initialVelocity: Float
    ): Float {
<<<<<<< HEAD
=======
        // If we're at the start/end of the scroll range, we don't snap and assume the user
        // wanted to scroll here.
        with(lazyListState.layoutInfo) {
            if (isAtScrollStart() || isAtScrollEnd()) {
                return initialVelocity
            }
        }

        val itemInfo = currentItemInfo ?: return initialVelocity

>>>>>>> a0ad4033
        Napier.d(message = { "performFling. initialVelocity: $initialVelocity" })

        val currentIndex = layout.currentItemIndex
        return if (decayAnimationSpec.canDecayBeyondCurrentItem(initialVelocity)) {
            // If the decay fling can scroll past the current item, fling with decay
            performDecayFling(
                initialIndex = currentIndex,
                targetIndex = determineTargetIndexForDecay(currentIndex, initialVelocity),
                initialVelocity = initialVelocity,
            )
        } else {
            // Otherwise we 'spring' to current/next item
            val targetIndex = determineTargetIndexForSpring(initialVelocity, itemInfo)
            performSpringFling(
<<<<<<< HEAD
                initialIndex = currentIndex,
                targetIndex = determineTargetIndexForSpring(currentIndex, initialVelocity),
                initialVelocity = initialVelocity,
=======
                initialItem = itemInfo,
                targetIndex = targetIndex,
                initialVelocity = when {
                    // Only pass through the velocity if it is in the determined direction
                    targetIndex > itemInfo.index && initialVelocity > 0 -> initialVelocity
                    targetIndex <= itemInfo.index && initialVelocity < 0 -> initialVelocity
                    // Otherwise start at 0 velocity
                    else -> 0f
                },
>>>>>>> a0ad4033
            )
        }
    }

    /**
     * Performs a decaying fling.
     *
     * If [flingThenSpring] is set to true, then a fling-then-spring animation might be used.
     * If used, a decay fling will be run until we've scrolled to the preceding item of
     * [targetIndex]. Once that happens, the decay animation is stopped and a spring animation
     * is started to scroll the remainder of the distance. Visually this results in a much
     * smoother finish to the animation, as it will slowly come to a stop at [targetIndex].
     * Even if [flingThenSpring] is set to true, fling-then-spring animations are only available
     * when scrolling 2 items or more.
     *
     * When [flingThenSpring] is not used, the decay animation will be stopped immediately upon
     * scrolling past [targetIndex], which can result in an abrupt stop.
     */
    private suspend fun ScrollScope.performDecayFling(
        initialIndex: Int,
        targetIndex: Int,
        initialVelocity: Float,
        flingThenSpring: Boolean = true,
    ): Float {
        // If we're already at the target + snap offset, skip
        if (initialIndex == targetIndex && layout.distanceToCurrentItemSnap() == 0) {
            Napier.d(
                message = {
                    "Skipping decay: already at target. " +
                        "vel:$initialVelocity, " +
                        "current: $initialIndex, " +
                        "target: $targetIndex"
                }
            )
            return initialVelocity
        }

        Napier.d(
            message = {
                "Performing decay fling. " +
                    "vel:$initialVelocity, " +
                    "current item: $initialIndex, " +
                    "target: $targetIndex"
            }
        )

        var velocityLeft = initialVelocity
        var lastValue = 0f

        // We can only fling-then-spring if we're flinging >= 2 items...
        val canSpringThenFling = flingThenSpring && abs(targetIndex - initialIndex) >= 2
        var needSpringAfter = false

        try {
            // Update the animationTarget
            animationTarget = targetIndex

            AnimationState(
                initialValue = 0f,
                initialVelocity = initialVelocity,
            ).animateDecay(decayAnimationSpec) {
                val delta = value - lastValue
                val consumed = scrollBy(delta)
                lastValue = value
                velocityLeft = velocity

                if (abs(delta - consumed) > 0.5f) {
                    // If some of the scroll was not consumed, cancel the animation now as we're
                    // likely at the end of the scroll range
                    cancelAnimation()
                }

                if (isRunning && canSpringThenFling) {
                    // If we're still running and fling-then-spring is enabled, check to see
                    // if we're at the 1 item width away (in the relevant direction). If we are,
                    // set the spring-after flag and cancel the current decay
<<<<<<< HEAD
                    if (initialVelocity > 0 && layout.currentItemIndex == targetIndex - 1) {
                        needSpringAfter = true
                        cancelAnimation()
                    } else if (initialVelocity < 0 && layout.currentItemIndex == targetIndex) {
=======
                    if (velocity > 0 && currentItem.index == targetIndex - 1) {
                        needSpringAfter = true
                        cancelAnimation()
                    } else if (velocity < 0 && currentItem.index == targetIndex) {
>>>>>>> a0ad4033
                        needSpringAfter = true
                        cancelAnimation()
                    }
                }

                if (isRunning && performSnapBackIfNeeded(targetIndex, ::scrollBy)) {
                    // If we're still running, check to see if we need to snap-back
                    // (if we've scrolled past the target)
                    cancelAnimation()
                }
            }
        } finally {
            animationTarget = null
        }

        Napier.d(
            message = {
                "Decay fling finished. Distance: $lastValue. Final vel: $velocityLeft"
            }
        )

        if (needSpringAfter) {
            // The needSpringAfter flag is enabled, so start a spring to the target using the
            // remaining velocity
            return performSpringFling(layout.currentItemIndex, targetIndex, velocityLeft)
        }

        return consumeVelocityIfNotAtScrollEdge(velocityLeft)
    }

    private fun determineTargetIndexForDecay(
        currentIndex: Int,
        initialVelocity: Float,
    ): Int {
        val distancePerItem = layout.distancePerItem()
        if (distancePerItem <= 0) {
            // If we don't have a valid distance, return the current item
            return currentIndex
        }

        val maximumFlingDistance = maximumFlingDistance(layout)
        require(maximumFlingDistance >= 0) {
            "Values returned from maximumFlingDistance should be >= 0"
        }
        val flingDistance = decayAnimationSpec.calculateTargetValue(0f, initialVelocity)
            .coerceIn(-maximumFlingDistance.toFloat(), maximumFlingDistance.toFloat())

        val distanceToNextSnap = if (initialVelocity > 0) {
            // forwards, toward index + 1
            layout.distanceToNextItemSnap()
        } else {
            layout.distanceToCurrentItemSnap()
        }

        /**
         * We calculate the index delta by dividing the fling distance by the average
         * scroll per child.
         *
         * We take the current item offset into account by subtracting `distanceToNextSnap`
         * from the fling distance. This is then applied as an extra index delta below.
         */
        val indexDelta = truncate(
            (flingDistance - distanceToNextSnap) / distancePerItem
        ).let {
            // As we removed the `distanceToNextSnap` from the fling distance, we need to calculate
            // whether we need to take that into account...
            if (initialVelocity > 0) {
                // If we're flinging forward, distanceToNextSnap represents the scroll distance
                // to index + 1, so we need to add that (1) to the calculate delta
                it.toInt() + 1
            } else {
                // If we're going backwards, distanceToNextSnap represents the scroll distance
                // to the snap point of the current index, so there's nothing to do
                it.toInt()
            }
        }

        Napier.d(
            message = {
                "determineTargetIndexForDecay. " +
                    "currentIndex: $currentIndex, " +
                    "distancePerChild: $distancePerItem, " +
                    "maximumFlingDistance: $maximumFlingDistance, " +
                    "flingDistance: $flingDistance, " +
                    "indexDelta: $indexDelta"
            }
        )

        return (currentIndex + indexDelta).coerceIn(0, layout.itemCount - 1)
    }

    @Suppress("unused_parameter")
    private fun determineTargetIndexForSpring(
        currentIndex: Int,
        initialVelocity: Float,
    ): Int {
        // We can't trust the velocity right now. We're waiting on
        // https://android-review.googlesource.com/c/platform/frameworks/support/+/1826965/,
        // which will be available in Compose Foundation 1.1.
        // TODO: uncomment this once we move to Compose Foundation 1.1
        // if (initialVelocity.absoluteValue > 1) {
        //    // If the velocity isn't zero, spring in the relevant direction
        //    return when {
        //        initialVelocity > 0 -> {
        //            (currentItemInfo.index + 1).coerceIn(0, lazyListState.layoutInfo.lastIndex)
        //        }
        //        else -> currentItemInfo.index
        //    }
        // }

        // Otherwise we look at the current offset, and spring to whichever is closer
        val distanceToNextSnap = layout.distanceToNextItemSnap()
        val distanceToPreviousSnap = layout.distanceToCurrentItemSnap()

        return if (distanceToNextSnap < -distanceToPreviousSnap) {
            (currentIndex + 1).coerceIn(0, layout.itemCount - 1)
        } else {
            currentIndex
        }
    }

    private suspend fun ScrollScope.performSpringFling(
        initialIndex: Int,
        targetIndex: Int,
        initialVelocity: Float = 0f,
    ): Float {
        // If we're already at the target + snap offset, skip
        if (initialIndex == targetIndex && layout.distanceToCurrentItemSnap() == 0) {
            Napier.d(
                message = {
                    "Skipping spring: already at target. " +
                        "vel:$initialVelocity, " +
                        "initial item: $initialIndex, " +
                        "target: $targetIndex"
                }
            )
            return initialVelocity
        }

        Napier.d(
            message = {
                "Performing spring. " +
                    "vel:$initialVelocity, " +
                    "initial item: $initialIndex, " +
                    "target: $targetIndex"
            }
        )

        var velocityLeft = initialVelocity
        var lastValue = 0f

        try {
            // Update the animationTarget
            animationTarget = targetIndex

            AnimationState(
                initialValue = 0f,
                initialVelocity = initialVelocity,
            ).animateTo(
                targetValue = when {
                    targetIndex > initialIndex -> layout.distanceToNextItemSnap()
                    else -> layout.distanceToCurrentItemSnap()
                }.toFloat(),
                animationSpec = springAnimationSpec,
            ) {
                val delta = value - lastValue
                val consumed = scrollBy(delta)
                lastValue = value
                velocityLeft = velocity

                if (performSnapBackIfNeeded(targetIndex, ::scrollBy)) {
                    cancelAnimation()
                } else if (abs(delta - consumed) > 0.5f) {
                    // If we're still running but some of the scroll was not consumed,
                    // cancel the animation now
                    cancelAnimation()
                }
            }
        } finally {
            animationTarget = null
        }

        Napier.d(
            message = {
                "Spring fling finished. Distance: $lastValue. Final vel: $velocityLeft"
            }
        )

        return consumeVelocityIfNotAtScrollEdge(velocityLeft)
    }

    /**
     * Returns true if we needed to perform a snap back, and the animation should be cancelled.
     */
    private fun AnimationScope<Float, AnimationVector1D>.performSnapBackIfNeeded(
        targetIndex: Int,
        scrollBy: (pixels: Float) -> Float,
    ): Boolean {
        val currentIndex = layout.currentItemIndex

<<<<<<< HEAD
        Napier.d(message = { "scroll tick. vel:$velocity, current item: $currentIndex" })

        // Calculate the 'snap back'. If the returned value is 0, we don't need to do anything.
        val snapBackAmount = calculateSnapBack(initialVelocity, currentIndex, targetIndex)
=======
        Napier.d(
            message = {
                "scroll tick. vel:${velocity}, current item: ${current.log()}"
            }
        )

        // Calculate the 'snap back'. If the returned value is 0, we don't need to do anything.
        val snapBackAmount = calculateSnapBack(velocity, current, targetIndex)
>>>>>>> a0ad4033

        if (snapBackAmount != 0) {
            // If we've scrolled to/past the item, stop the animation. We may also need to
            // 'snap back' to the item as we may have scrolled past it
            Napier.d(
                message = {
                    "Scrolled past item. " +
<<<<<<< HEAD
                        "vel:$initialVelocity, " +
                        "current item: $currentIndex, " +
=======
                        "vel:$velocity, " +
                        "current item: ${current.log()}, " +
>>>>>>> a0ad4033
                        "target:$targetIndex"
                }
            )
            scrollBy(snapBackAmount.toFloat())
            return true
        }

        return false
    }

    private fun DecayAnimationSpec<Float>.canDecayBeyondCurrentItem(
        initialVelocity: Float,
    ): Boolean {
        // If we don't have a velocity, return false
        if (initialVelocity.absoluteValue < 0.5f) return false

        val flingDistance = calculateTargetValue(0f, initialVelocity)

        Napier.d(
            message = {
                "canDecayBeyondCurrentItem. " +
                    "initialVelocity: $initialVelocity, " +
                    "flingDistance: $flingDistance"
            }
        )

        return if (initialVelocity < 0) {
            // backwards, towards 0
            flingDistance <= layout.distanceToCurrentItemSnap()
        } else {
            // forwards, toward index + 1
            flingDistance >= layout.distanceToNextItemSnap()
        }
    }

    /**
     * Returns the distance in pixels that is required to 'snap back' to the [targetIndex].
     * Returns 0 if a snap back is not needed.
     */
    private fun calculateSnapBack(
        initialVelocity: Float,
        currentIndex: Int,
        targetIndex: Int,
    ): Int = when {
        // forwards
        initialVelocity > 0 && currentIndex == targetIndex + 1 -> {
            layout.distanceToCurrentItemSnap()
        }
<<<<<<< HEAD
        initialVelocity <= 0 && currentIndex == targetIndex - 1 -> {
            layout.distanceToNextItemSnap()
=======
        initialVelocity < 0 && currentItem.index <= targetIndex -> {
            // backwards
            val target = lazyListState.layoutInfo.visibleItemsInfo.first { it.index == targetIndex }
            val targetScrollOffset = snapOffsetForItem(layoutInfo, target)
            when {
                // We've scrolled past the target index
                currentItem.index < targetIndex -> {
                    target.offset - targetScrollOffset
                }
                // The current item is the target, but we've scrolled past it
                currentItem.index == targetIndex && currentItem.offset > targetScrollOffset -> {
                    target.offset - targetScrollOffset
                }
                else -> 0
            }
>>>>>>> a0ad4033
        }
        else -> 0
    }

    private fun consumeVelocityIfNotAtScrollEdge(velocity: Float): Float {
        if (velocity < 0 && layout.isAtScrollStart()) {
            // If there is remaining velocity towards the start and we're at the scroll start,
            // we don't consume. This enables the overscroll effect where supported
            return velocity
        } else if (velocity > 0 && layout.isAtScrollEnd()) {
            // If there is remaining velocity towards the end and we're at the scroll end,
            // we don't consume. This enables the overscroll effect where supported
            return velocity
        }
        // Else we return 0 to consume the remaining velocity
        return 0f
    }

    private companion object {
        init {
            if (DebugLog) {
                Napier.base(DebugAntilog(defaultTag = "SnapFlingBehavior"))
            }
        }
    }
}<|MERGE_RESOLUTION|>--- conflicted
+++ resolved
@@ -168,19 +168,12 @@
     override suspend fun ScrollScope.performFling(
         initialVelocity: Float
     ): Float {
-<<<<<<< HEAD
-=======
         // If we're at the start/end of the scroll range, we don't snap and assume the user
         // wanted to scroll here.
-        with(lazyListState.layoutInfo) {
-            if (isAtScrollStart() || isAtScrollEnd()) {
-                return initialVelocity
-            }
-        }
-
-        val itemInfo = currentItemInfo ?: return initialVelocity
-
->>>>>>> a0ad4033
+        if (layout.isAtScrollStart() || layout.isAtScrollEnd()) {
+            return initialVelocity
+        }
+
         Napier.d(message = { "performFling. initialVelocity: $initialVelocity" })
 
         val currentIndex = layout.currentItemIndex
@@ -193,23 +186,17 @@
             )
         } else {
             // Otherwise we 'spring' to current/next item
-            val targetIndex = determineTargetIndexForSpring(initialVelocity, itemInfo)
+            val targetIndex = determineTargetIndexForSpring(currentIndex, initialVelocity)
             performSpringFling(
-<<<<<<< HEAD
                 initialIndex = currentIndex,
-                targetIndex = determineTargetIndexForSpring(currentIndex, initialVelocity),
-                initialVelocity = initialVelocity,
-=======
-                initialItem = itemInfo,
                 targetIndex = targetIndex,
                 initialVelocity = when {
                     // Only pass through the velocity if it is in the determined direction
-                    targetIndex > itemInfo.index && initialVelocity > 0 -> initialVelocity
-                    targetIndex <= itemInfo.index && initialVelocity < 0 -> initialVelocity
+                    targetIndex > currentIndex && initialVelocity > 0 -> initialVelocity
+                    targetIndex <= currentIndex && initialVelocity < 0 -> initialVelocity
                     // Otherwise start at 0 velocity
                     else -> 0f
                 },
->>>>>>> a0ad4033
             )
         }
     }
@@ -286,17 +273,10 @@
                     // If we're still running and fling-then-spring is enabled, check to see
                     // if we're at the 1 item width away (in the relevant direction). If we are,
                     // set the spring-after flag and cancel the current decay
-<<<<<<< HEAD
-                    if (initialVelocity > 0 && layout.currentItemIndex == targetIndex - 1) {
+                    if (velocity > 0 && layout.currentItemIndex == targetIndex - 1) {
                         needSpringAfter = true
                         cancelAnimation()
-                    } else if (initialVelocity < 0 && layout.currentItemIndex == targetIndex) {
-=======
-                    if (velocity > 0 && currentItem.index == targetIndex - 1) {
-                        needSpringAfter = true
-                        cancelAnimation()
-                    } else if (velocity < 0 && currentItem.index == targetIndex) {
->>>>>>> a0ad4033
+                    } else if (velocity < 0 && layout.currentItemIndex == targetIndex) {
                         needSpringAfter = true
                         cancelAnimation()
                     }
@@ -497,21 +477,10 @@
     ): Boolean {
         val currentIndex = layout.currentItemIndex
 
-<<<<<<< HEAD
         Napier.d(message = { "scroll tick. vel:$velocity, current item: $currentIndex" })
 
         // Calculate the 'snap back'. If the returned value is 0, we don't need to do anything.
-        val snapBackAmount = calculateSnapBack(initialVelocity, currentIndex, targetIndex)
-=======
-        Napier.d(
-            message = {
-                "scroll tick. vel:${velocity}, current item: ${current.log()}"
-            }
-        )
-
-        // Calculate the 'snap back'. If the returned value is 0, we don't need to do anything.
-        val snapBackAmount = calculateSnapBack(velocity, current, targetIndex)
->>>>>>> a0ad4033
+        val snapBackAmount = calculateSnapBack(velocity, currentIndex, targetIndex)
 
         if (snapBackAmount != 0) {
             // If we've scrolled to/past the item, stop the animation. We may also need to
@@ -519,13 +488,8 @@
             Napier.d(
                 message = {
                     "Scrolled past item. " +
-<<<<<<< HEAD
-                        "vel:$initialVelocity, " +
+                        "vel:$velocity, " +
                         "current item: $currentIndex, " +
-=======
-                        "vel:$velocity, " +
-                        "current item: ${current.log()}, " +
->>>>>>> a0ad4033
                         "target:$targetIndex"
                 }
             )
@@ -574,26 +538,8 @@
         initialVelocity > 0 && currentIndex == targetIndex + 1 -> {
             layout.distanceToCurrentItemSnap()
         }
-<<<<<<< HEAD
-        initialVelocity <= 0 && currentIndex == targetIndex - 1 -> {
+        initialVelocity < 0 && currentIndex == targetIndex - 1 -> {
             layout.distanceToNextItemSnap()
-=======
-        initialVelocity < 0 && currentItem.index <= targetIndex -> {
-            // backwards
-            val target = lazyListState.layoutInfo.visibleItemsInfo.first { it.index == targetIndex }
-            val targetScrollOffset = snapOffsetForItem(layoutInfo, target)
-            when {
-                // We've scrolled past the target index
-                currentItem.index < targetIndex -> {
-                    target.offset - targetScrollOffset
-                }
-                // The current item is the target, but we've scrolled past it
-                currentItem.index == targetIndex && currentItem.offset > targetScrollOffset -> {
-                    target.offset - targetScrollOffset
-                }
-                else -> 0
-            }
->>>>>>> a0ad4033
         }
         else -> 0
     }
