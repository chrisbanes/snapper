/*
 * Copyright 2021 Chris Banes
 *
 * Licensed under the Apache License, Version 2.0 (the "License");
 * you may not use this file except in compliance with the License.
 * You may obtain a copy of the License at
 *
 *      https://www.apache.org/licenses/LICENSE-2.0
 *
 * Unless required by applicable law or agreed to in writing, software
 * distributed under the License is distributed on an "AS IS" BASIS,
 * WITHOUT WARRANTIES OR CONDITIONS OF ANY KIND, either express or implied.
 * See the License for the specific language governing permissions and
 * limitations under the License.
 */

@file:Suppress("NOTHING_TO_INLINE")

package dev.chrisbanes.snapper

import androidx.annotation.Px
import androidx.compose.animation.core.AnimationScope
import androidx.compose.animation.core.AnimationSpec
import androidx.compose.animation.core.AnimationState
import androidx.compose.animation.core.AnimationVector1D
import androidx.compose.animation.core.DecayAnimationSpec
import androidx.compose.animation.core.animateDecay
import androidx.compose.animation.core.animateTo
import androidx.compose.animation.core.calculateTargetValue
import androidx.compose.animation.core.spring
import androidx.compose.animation.rememberSplineBasedDecay
import androidx.compose.foundation.gestures.FlingBehavior
import androidx.compose.foundation.gestures.ScrollScope
import androidx.compose.foundation.lazy.LazyListState
import androidx.compose.runtime.Composable
import androidx.compose.runtime.getValue
import androidx.compose.runtime.mutableStateOf
import androidx.compose.runtime.remember
import androidx.compose.runtime.setValue
import io.github.aakira.napier.DebugAntilog
import io.github.aakira.napier.Napier
import kotlin.math.abs
import kotlin.math.absoluteValue
import kotlin.math.truncate

private const val DebugLog = false

@RequiresOptIn(message = "Snapper is experimental. The API may be changed in the future.")
@Retention(AnnotationRetention.BINARY)
annotation class ExperimentalSnapperApi

/**
 * Default values used for [SnapperFlingBehavior] & [rememberSnapperFlingBehavior].
 */
@ExperimentalSnapperApi
object SnapperFlingBehaviorDefaults {
    /**
     * [AnimationSpec] used as the default value for the `snapAnimationSpec` parameter on
     * [rememberSnapperFlingBehavior] and [SnapperFlingBehavior].
     */
    val SpringAnimationSpec: AnimationSpec<Float> = spring(stiffness = 400f)

    /**
     * The default implementation for the `maximumFlingDistance` parameter of
     * [rememberSnapperFlingBehavior] and [SnapperFlingBehavior], which does not limit
     * the fling distance.
     */
    val MaximumFlingDistance: (SnapFlingLayout) -> Int = { Int.MAX_VALUE }
}

/**
 * Create and remember a snapping [FlingBehavior] to be used with [LazyListState].
 *
 * @param lazyListState The [LazyListState] to update.
 * @param decayAnimationSpec The decay animation spec to use for decayed flings.
 * @param springAnimationSpec The animation spec to use when snapping.
 * @param snapOffsetForItem Block which returns which offset the given item should 'snap' to.
 * See [SnapOffsets] for provided values.
 * @param maximumFlingDistance Block which returns the maximum fling distance in pixels.
 * The returned value should be >= 0.
 * @param endContentPadding The amount of content padding on the end edge of the lazy list
 * in pixels (end/bottom depending on the scrolling direction).
 */
@ExperimentalSnapperApi
@Composable
fun rememberSnapperFlingBehavior(
    lazyListState: LazyListState,
    decayAnimationSpec: DecayAnimationSpec<Float> = rememberSplineBasedDecay(),
    springAnimationSpec: AnimationSpec<Float> = SnapperFlingBehaviorDefaults.SpringAnimationSpec,
    snapOffsetForItem: (layout: SnapFlingLayout, index: Int) -> Int = SnapOffsets.Center,
    maximumFlingDistance: (SnapFlingLayout) -> Int = SnapperFlingBehaviorDefaults.MaximumFlingDistance,
    @Px endContentPadding: Int = 0,
): SnapperFlingBehavior = remember(
    lazyListState,
    decayAnimationSpec,
    springAnimationSpec,
    snapOffsetForItem,
    maximumFlingDistance,
    endContentPadding,
) {
    SnapperFlingBehavior(
        layout = LazyListSnapFlingLayout(
            lazyListState = lazyListState,
            endContentPadding = endContentPadding,
            snapOffsetForItem = snapOffsetForItem,
        ),
        decayAnimationSpec = decayAnimationSpec,
        springAnimationSpec = springAnimationSpec,
        maximumFlingDistance = maximumFlingDistance,
    )
}

/**
 * Contains a number of values which can be used for the `snapOffsetForItem` parameter on
 * [rememberSnapperFlingBehavior] and [SnapperFlingBehavior].
 */
@Suppress("unused") // public vals which aren't used in the project
object SnapOffsets {
    /**
     * Snap offset which results in the start edge of the item, snapping to the start scrolling
     * edge of the lazy list.
     */
    val Start: (SnapFlingLayout, Int) -> Int = { _, _ -> 0 }

    /**
     * Snap offset which results in the item snapping in the center of the scrolling viewport
     * of the lazy list.
     */
    val Center: (SnapFlingLayout, Int) -> Int = { layout, index ->
        (layout.layoutSize - layout.sizeForItem(index)) / 2
    }

    /**
     * Snap offset which results in the end edge of the item, snapping to the end scrolling
     * edge of the lazy list.
     */
    val End: (SnapFlingLayout, Int) -> Int = { layout, index ->
        layout.layoutSize - layout.sizeForItem(index)
    }
}

/**
 * A snapping [FlingBehavior] for [LazyListState]. Typically this would be created
 * via [rememberSnapperFlingBehavior].
 *
 * Note: the default parameter value for [decayAnimationSpec] is different to the value used in
 * [rememberSnapperFlingBehavior], due to not being able to access composable functions.
 *
 * @param lazyListState The [LazyListState] to update.
 * @param decayAnimationSpec The decay animation spec to use for decayed flings.
 * @param springAnimationSpec The animation spec to use when snapping.
 * @param maximumFlingDistance Block which returns the maximum fling distance in pixels.
 * The returned value should be >= 0.
 */
@ExperimentalSnapperApi
class SnapperFlingBehavior(
    private val layout: SnapFlingLayout,
    private val decayAnimationSpec: DecayAnimationSpec<Float>,
    private val springAnimationSpec: AnimationSpec<Float> = SnapperFlingBehaviorDefaults.SpringAnimationSpec,
    private val maximumFlingDistance: (SnapFlingLayout) -> Int = SnapperFlingBehaviorDefaults.MaximumFlingDistance,
) : FlingBehavior {
    /**
     * The target item index for any on-going animations.
     */
    var animationTarget: Int? by mutableStateOf(null)
        private set

    override suspend fun ScrollScope.performFling(
        initialVelocity: Float
    ): Float {
        Napier.d(message = { "performFling. initialVelocity: $initialVelocity" })

        val currentIndex = layout.currentItemIndex
        return if (decayAnimationSpec.canDecayBeyondCurrentItem(initialVelocity)) {
            // If the decay fling can scroll past the current item, fling with decay
            performDecayFling(
                initialIndex = currentIndex,
                targetIndex = determineTargetIndexForDecay(currentIndex, initialVelocity),
                initialVelocity = initialVelocity,
            )
        } else {
            // Otherwise we 'spring' to current/next item
            performSpringFling(
                initialIndex = currentIndex,
                targetIndex = determineTargetIndexForSpring(currentIndex, initialVelocity),
                initialVelocity = initialVelocity,
            )
        }
    }

    /**
     * Performs a decaying fling.
     *
     * If [flingThenSpring] is set to true, then a fling-then-spring animation might be used.
     * If used, a decay fling will be run until we've scrolled to the preceding item of
     * [targetIndex]. Once that happens, the decay animation is stopped and a spring animation
     * is started to scroll the remainder of the distance. Visually this results in a much
     * smoother finish to the animation, as it will slowly come to a stop at [targetIndex].
     * Even if [flingThenSpring] is set to true, fling-then-spring animations are only available
     * when scrolling 2 items or more.
     *
     * When [flingThenSpring] is not used, the decay animation will be stopped immediately upon
     * scrolling past [targetIndex], which can result in an abrupt stop.
     */
    private suspend fun ScrollScope.performDecayFling(
        initialIndex: Int,
        targetIndex: Int,
        initialVelocity: Float,
        flingThenSpring: Boolean = true,
    ): Float {
        // If we're already at the target + snap offset, skip
        if (initialIndex == targetIndex && layout.distanceToCurrentItemSnap() == 0) {
            Napier.d(
                message = {
                    "Skipping decay: already at target. " +
                        "vel:$initialVelocity, " +
                        "current: $initialIndex, " +
                        "target: $targetIndex"
                }
            )
            return initialVelocity
        }

        Napier.d(
            message = {
                "Performing decay fling. " +
                    "vel:$initialVelocity, " +
                    "current item: $initialIndex, " +
                    "target: $targetIndex"
            }
        )

        var velocityLeft = initialVelocity
        var lastValue = 0f

        // We can only fling-then-spring if we're flinging >= 2 items...
        val canSpringThenFling = flingThenSpring && abs(targetIndex - initialIndex) >= 2
        var needSpringAfter = false

        try {
            // Update the animationTarget
            animationTarget = targetIndex

            AnimationState(
                initialValue = 0f,
                initialVelocity = initialVelocity,
            ).animateDecay(decayAnimationSpec) {
                val delta = value - lastValue
                val consumed = scrollBy(delta)
                lastValue = value
                velocityLeft = velocity

                if (abs(delta - consumed) > 0.5f) {
                    // If some of the scroll was not consumed, cancel the animation now as we're
                    // likely at the end of the scroll range
                    cancelAnimation()
                }

                if (isRunning && canSpringThenFling) {
                    // If we're still running and fling-then-spring is enabled, check to see
                    // if we're at the 1 item width away (in the relevant direction). If we are,
                    // set the spring-after flag and cancel the current decay
                    if (initialVelocity > 0 && layout.currentItemIndex == targetIndex - 1) {
                        needSpringAfter = true
                        cancelAnimation()
                    } else if (initialVelocity < 0 && layout.currentItemIndex == targetIndex) {
                        needSpringAfter = true
                        cancelAnimation()
                    }
                }

                if (isRunning && isSnapBackNeeded(initialVelocity, targetIndex, ::scrollBy)) {
                    // If we're still running, check to see if we need to snap-back
                    // (if we've scrolled past the target)
                    cancelAnimation()
                }
            }
        } finally {
            animationTarget = null
        }

        Napier.d(
            message = {
                "Decay fling finished. Distance: $lastValue. Final vel: $velocityLeft"
            }
        )

        if (needSpringAfter) {
            // The needSpringAfter flag is enabled, so start a spring to the target using the
            // remaining velocity
            return performSpringFling(layout.currentItemIndex, targetIndex, velocityLeft)
        }

        return consumeVelocityIfNotAtScrollEdge(velocityLeft)
    }

    private fun determineTargetIndexForDecay(
        currentIndex: Int,
        initialVelocity: Float,
    ): Int {
        val distancePerItem = layout.distancePerItem()
        if (distancePerItem <= 0) {
            // If we don't have a valid distance, return the current item
            return currentIndex
        }

        val maximumFlingDistance = maximumFlingDistance(layout)
        require(maximumFlingDistance >= 0) {
            "Values returned from maximumFlingDistance should be >= 0"
        }
        val flingDistance = decayAnimationSpec.calculateTargetValue(0f, initialVelocity)
            .coerceIn(-maximumFlingDistance.toFloat(), maximumFlingDistance.toFloat())

        val distanceToNextSnap = if (initialVelocity > 0) {
            // forwards, toward index + 1
            layout.distanceToNextItemSnap()
        } else {
            layout.distanceToCurrentItemSnap()
        }

        /**
         * We calculate the index delta by dividing the fling distance by the average
         * scroll per child.
         *
         * We take the current item offset into account by subtracting `distanceToNextSnap`
         * from the fling distance. This is then applied as an extra index delta below.
         */
        val indexDelta = truncate(
            (flingDistance - distanceToNextSnap) / distancePerItem
        ).let {
            // As we removed the `distanceToNextSnap` from the fling distance, we need to calculate
            // whether we need to take that into account...
            if (initialVelocity > 0) {
                // If we're flinging forward, distanceToNextSnap represents the scroll distance
                // to index + 1, so we need to add that (1) to the calculate delta
                it.toInt() + 1
            } else {
                // If we're going backwards, distanceToNextSnap represents the scroll distance
                // to the snap point of the current index, so there's nothing to do
                it.toInt()
            }
        }

        Napier.d(
            message = {
                "determineTargetIndexForDecay. " +
                    "currentIndex: $currentIndex, " +
                    "distancePerChild: $distancePerItem, " +
                    "maximumFlingDistance: $maximumFlingDistance, " +
                    "flingDistance: $flingDistance, " +
                    "indexDelta: $indexDelta"
            }
        )

        return (currentIndex + indexDelta).coerceIn(0, layout.itemCount - 1)
    }

    @Suppress("unused_parameter")
    private fun determineTargetIndexForSpring(
        currentIndex: Int,
        initialVelocity: Float,
    ): Int {
        // We can't trust the velocity right now. We're waiting on
        // https://android-review.googlesource.com/c/platform/frameworks/support/+/1826965/,
        // which will be available in Compose Foundation 1.1.
        // TODO: uncomment this once we move to Compose Foundation 1.1
        // if (initialVelocity.absoluteValue > 1) {
        //    // If the velocity isn't zero, spring in the relevant direction
        //    return when {
        //        initialVelocity > 0 -> {
        //            (currentItemInfo.index + 1).coerceIn(0, lazyListState.layoutInfo.lastIndex)
        //        }
        //        else -> currentItemInfo.index
        //    }
        // }

        // Otherwise we look at the current offset, and spring to whichever is closer
        val distanceToNextSnap = layout.distanceToNextItemSnap()
        val distanceToPreviousSnap = layout.distanceToCurrentItemSnap()

        return if (distanceToNextSnap < -distanceToPreviousSnap) {
            (currentIndex + 1).coerceIn(0, layout.itemCount - 1)
        } else {
            currentIndex
        }
    }

    private suspend fun ScrollScope.performSpringFling(
        initialIndex: Int,
        targetIndex: Int,
        initialVelocity: Float = 0f,
    ): Float {
        // If we're already at the target + snap offset, skip
        if (initialIndex == targetIndex && layout.distanceToCurrentItemSnap() == 0) {
            Napier.d(
                message = {
                    "Skipping spring: already at target. " +
                        "vel:$initialVelocity, " +
                        "initial item: $initialIndex, " +
                        "target: $targetIndex"
                }
            )
            return initialVelocity
        }

        Napier.d(
            message = {
                "Performing spring. " +
                    "vel:$initialVelocity, " +
                    "initial item: $initialIndex, " +
                    "target: $targetIndex"
            }
        )

        var velocityLeft = initialVelocity
        var lastValue = 0f

        try {
            // Update the animationTarget
            animationTarget = targetIndex

            AnimationState(
                initialValue = 0f,
                initialVelocity = initialVelocity,
            ).animateTo(
                targetValue = when {
                    targetIndex > initialIndex -> layout.distanceToNextItemSnap()
                    else -> layout.distanceToCurrentItemSnap()
                }.toFloat(),
                animationSpec = springAnimationSpec,
            ) {
                val delta = value - lastValue
                val consumed = scrollBy(delta)
                lastValue = value
                velocityLeft = velocity

                if (isSnapBackNeeded(initialVelocity, targetIndex, ::scrollBy)) {
                    cancelAnimation()
                } else if (abs(delta - consumed) > 0.5f) {
                    // If we're still running but some of the scroll was not consumed,
                    // cancel the animation now
                    cancelAnimation()
                }
            }
        } finally {
            animationTarget = null
        }

        Napier.d(
            message = {
                "Spring fling finished. Distance: $lastValue. Final vel: $velocityLeft"
            }
        )

        return consumeVelocityIfNotAtScrollEdge(velocityLeft)
    }

    /**
     * Returns true if we needed to perform a snap back, and the animation should be cancelled.
     */
    private fun AnimationScope<Float, AnimationVector1D>.isSnapBackNeeded(
        initialVelocity: Float,
        targetIndex: Int,
        scrollBy: (pixels: Float) -> Float,
    ): Boolean {
        val currentIndex = layout.currentItemIndex

        Napier.d(message = { "scroll tick. vel:$velocity, current item: $currentIndex" })

        // Calculate the 'snap back'. If the returned value is 0, we don't need to do anything.
        val snapBackAmount = calculateSnapBack(initialVelocity, currentIndex, targetIndex)

        if (snapBackAmount != 0) {
            // If we've scrolled to/past the item, stop the animation. We may also need to
            // 'snap back' to the item as we may have scrolled past it
            Napier.d(
                message = {
                    "Scrolled past item. " +
                        "vel:$initialVelocity, " +
                        "current item: $currentIndex, " +
                        "target:$targetIndex"
                }
            )
            scrollBy(snapBackAmount.toFloat())
            return true
        }

        return false
    }

    private fun DecayAnimationSpec<Float>.canDecayBeyondCurrentItem(
        initialVelocity: Float,
    ): Boolean {
        // If we don't have a velocity, return false
        if (initialVelocity.absoluteValue < 0.5f) return false

        val flingDistance = calculateTargetValue(0f, initialVelocity)

        Napier.d(
            message = {
                "canDecayBeyondCurrentItem. " +
                    "initialVelocity: $initialVelocity, " +
                    "flingDistance: $flingDistance"
            }
        )

        return if (initialVelocity < 0) {
            // backwards, towards 0
            flingDistance <= layout.distanceToCurrentItemSnap()
        } else {
            // forwards, toward index + 1
            flingDistance >= layout.distanceToNextItemSnap()
        }
    }

    /**
     * Returns the distance in pixels that is required to 'snap back' to the [targetIndex].
     * Returns 0 if a snap back is not needed.
     */
    private fun calculateSnapBack(
        initialVelocity: Float,
        currentIndex: Int,
        targetIndex: Int,
    ): Int = when {
        // forwards
        initialVelocity > 0 && currentIndex == targetIndex + 1 -> {
            layout.distanceToCurrentItemSnap()
        }
        initialVelocity <= 0 && currentIndex == targetIndex - 1 -> {
            layout.distanceToNextItemSnap()
        }
        else -> 0
    }

    private fun consumeVelocityIfNotAtScrollEdge(velocity: Float): Float {
        if (velocity < 0 && lazyListState.layoutInfo.isAtScrollStart()) {
            // If there is remaining velocity towards the start and we're at the scroll start,
            // we don't consume. This enables the overscroll effect where supported
            return velocity
        } else if (velocity > 0 && lazyListState.layoutInfo.isAtScrollEnd()) {
            // If there is remaining velocity towards the end and we're at the scroll end,
            // we don't consume. This enables the overscroll effect where supported
            return velocity
        }
        // Else we return 0 to consume the remaining velocity
        return 0f
    }

    private companion object {
        init {
            if (DebugLog) {
                Napier.base(DebugAntilog(defaultTag = "SnapFlingBehavior"))
            }
        }
    }
<<<<<<< HEAD
=======
}

internal inline fun LazyListItemInfo.log(): String = "[i:$index,o:$offset,s:$size]"

private val LazyListLayoutInfo.lastIndex: Int
    get() = (totalItemsCount - 1).coerceAtLeast(0)

/**
 * Delegate class around [LazyListLayoutInfo], which allows us to pass through the
 * [endContentPadding] to receiving functions. See [SnapOffsets] for an example.
 *
 * Raised https://issuetracker.google.com/issues/200920410 to track this addition
 * to Compose Foundation.
 */
private class LazyListLayoutInfoWithContentPadding(
    layoutInfo: LazyListLayoutInfo,
    @Px private val endContentPadding: Int = 0,
) : LazyListLayoutInfo by layoutInfo {
    val layoutSize: Int
        get() = viewportEndOffset + viewportStartOffset - endContentPadding
}

/**
 * This attempts to calculate the item spacing for the layout, by looking at the distance
 * between the visible items. If there's only 1 visible item available, it returns 0.
 */
private val LazyListLayoutInfo.itemSpacing: Int
    get() = if (visibleItemsInfo.size >= 2) {
        val first = visibleItemsInfo[0]
        val second = visibleItemsInfo[1]
        second.offset - (first.size + first.offset)
    } else 0

/**
 * Computes an average pixel value to pass a single child.
 *
 * Returns a negative value if it cannot be calculated.
 *
 * @return A float value that is the average number of pixels needed to scroll by one view in
 * the relevant direction.
 */
private val LazyListLayoutInfo.distancePerChild: Float
    get() {
        if (visibleItemsInfo.isEmpty()) return -1f

        val minPosView = visibleItemsInfo.minByOrNull { it.offset } ?: return -1f
        val maxPosView = visibleItemsInfo.maxByOrNull { it.offset + it.size } ?: return -1f

        val start = min(minPosView.offset, maxPosView.offset)
        val end = max(minPosView.offset + minPosView.size, maxPosView.offset + maxPosView.size)

        // We add an extra `itemSpacing` onto the calculated total distance. This ensures that
        // the calculated mean contains an item spacing for each visible item
        // (not just spacing between items)
        return when (val distance = end - start) {
            0 -> -1f // If we don't have a distance, return -1
            else -> (distance + itemSpacing) / visibleItemsInfo.size.toFloat()
        }
    }

private fun LazyListLayoutInfo.isAtScrollStart(): Boolean {
    return visibleItemsInfo.isEmpty() || visibleItemsInfo.first().offset == 0
}

private fun LazyListLayoutInfo.isAtScrollEnd(): Boolean {
    if (visibleItemsInfo.isEmpty()) return true
    val lastItem = visibleItemsInfo.last()
    return lastItem.index == totalItemsCount - 1 &&
        (lastItem.offset + lastItem.size) <= viewportEndOffset
>>>>>>> 1f80f1ad
}<|MERGE_RESOLUTION|>--- conflicted
+++ resolved
@@ -533,11 +533,11 @@
     }
 
     private fun consumeVelocityIfNotAtScrollEdge(velocity: Float): Float {
-        if (velocity < 0 && lazyListState.layoutInfo.isAtScrollStart()) {
+        if (velocity < 0 && layout.isAtScrollStart()) {
             // If there is remaining velocity towards the start and we're at the scroll start,
             // we don't consume. This enables the overscroll effect where supported
             return velocity
-        } else if (velocity > 0 && lazyListState.layoutInfo.isAtScrollEnd()) {
+        } else if (velocity > 0 && layout.isAtScrollEnd()) {
             // If there is remaining velocity towards the end and we're at the scroll end,
             // we don't consume. This enables the overscroll effect where supported
             return velocity
@@ -553,76 +553,4 @@
             }
         }
     }
-<<<<<<< HEAD
-=======
-}
-
-internal inline fun LazyListItemInfo.log(): String = "[i:$index,o:$offset,s:$size]"
-
-private val LazyListLayoutInfo.lastIndex: Int
-    get() = (totalItemsCount - 1).coerceAtLeast(0)
-
-/**
- * Delegate class around [LazyListLayoutInfo], which allows us to pass through the
- * [endContentPadding] to receiving functions. See [SnapOffsets] for an example.
- *
- * Raised https://issuetracker.google.com/issues/200920410 to track this addition
- * to Compose Foundation.
- */
-private class LazyListLayoutInfoWithContentPadding(
-    layoutInfo: LazyListLayoutInfo,
-    @Px private val endContentPadding: Int = 0,
-) : LazyListLayoutInfo by layoutInfo {
-    val layoutSize: Int
-        get() = viewportEndOffset + viewportStartOffset - endContentPadding
-}
-
-/**
- * This attempts to calculate the item spacing for the layout, by looking at the distance
- * between the visible items. If there's only 1 visible item available, it returns 0.
- */
-private val LazyListLayoutInfo.itemSpacing: Int
-    get() = if (visibleItemsInfo.size >= 2) {
-        val first = visibleItemsInfo[0]
-        val second = visibleItemsInfo[1]
-        second.offset - (first.size + first.offset)
-    } else 0
-
-/**
- * Computes an average pixel value to pass a single child.
- *
- * Returns a negative value if it cannot be calculated.
- *
- * @return A float value that is the average number of pixels needed to scroll by one view in
- * the relevant direction.
- */
-private val LazyListLayoutInfo.distancePerChild: Float
-    get() {
-        if (visibleItemsInfo.isEmpty()) return -1f
-
-        val minPosView = visibleItemsInfo.minByOrNull { it.offset } ?: return -1f
-        val maxPosView = visibleItemsInfo.maxByOrNull { it.offset + it.size } ?: return -1f
-
-        val start = min(minPosView.offset, maxPosView.offset)
-        val end = max(minPosView.offset + minPosView.size, maxPosView.offset + maxPosView.size)
-
-        // We add an extra `itemSpacing` onto the calculated total distance. This ensures that
-        // the calculated mean contains an item spacing for each visible item
-        // (not just spacing between items)
-        return when (val distance = end - start) {
-            0 -> -1f // If we don't have a distance, return -1
-            else -> (distance + itemSpacing) / visibleItemsInfo.size.toFloat()
-        }
-    }
-
-private fun LazyListLayoutInfo.isAtScrollStart(): Boolean {
-    return visibleItemsInfo.isEmpty() || visibleItemsInfo.first().offset == 0
-}
-
-private fun LazyListLayoutInfo.isAtScrollEnd(): Boolean {
-    if (visibleItemsInfo.isEmpty()) return true
-    val lastItem = visibleItemsInfo.last()
-    return lastItem.index == totalItemsCount - 1 &&
-        (lastItem.offset + lastItem.size) <= viewportEndOffset
->>>>>>> 1f80f1ad
 }